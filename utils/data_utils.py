'''
Simple Dataset classes to help with loading in CMIP and SODA datasets.

For more extensive documentation, please see enso/docs/data_utils.md
'''

import xarray as xr
from tqdm import tqdm
import numpy as np
import torch
import subprocess
from torch_geometric.data import Data, Dataset, download_url
from torch_geometric.loader import DataLoader
import os
from os import path as osp
from torch.utils.data import Sampler
from torch.utils.data.sampler import BatchSampler, SubsetRandomSampler
import pytorch_lightning as pl
from global_vars import *

DATA_ROOT = subprocess.check_output(['git', 'rev-parse', '--show-toplevel']).strip().decode('utf-8') + '/data'
VAR_NAMES = ['sst', 't300'] # hardcoded, sorry...

def get_allocated_cpus():
    try:
        return len(os.sched_getaffinity(0))
    except AttributeError:
        return 0

NUM_WORKERS = min(get_allocated_cpus() - 1, 0)

def construct_adjacency_list(method="grid"):
    """
    Helper function: generates the adjacency list for a 24x72 grid of nodes.

    Params:
        method (str): method to use for constructing adjacency list. The following options are available:
            "grid": trivial connection of each node to its 4 up-down-left-right neighbors, if they exist
            "mesh1": to be implemented
            "mesh2": to be implemented

    Returns:
        np.array: adjacency list of shape (2, num_edges) 
    """
    rows, cols = 24, 72
    adjacency_list = []

    if method == "grid":    
        for i in range(rows):
            for j in range(cols):
                current_index = i * cols + j
                # Row above
                if i > 0: 
                    above_index = (i - 1) * cols + j
                    adjacency_list.append((current_index, above_index))

                # Row below
                if i < rows - 1: 
                    below_index = (i + 1) * cols + j
                    adjacency_list.append((current_index, below_index))

                # Column left (wrap around for periodic boundary)
                left_index = i * cols + (j - 1) % cols
                adjacency_list.append((current_index, left_index))

                # Column right (wrap around for periodic boundary)
                right_index = i * cols + (j + 1) % cols
                adjacency_list.append((current_index, right_index))

    elif method == "dense_grid":
        for i in range(rows):
            for j in range(cols):
                current_index = i * cols + j

                # Loop over all neighbors (including diagonals)
                for di in [-1, 0, 1]:
                    for dj in [-1, 0, 1]:
                        if di == 0 and dj == 0:
                            continue  # Skip the current node

                        neighbor_row = i + di
                        neighbor_col = (j + dj) % cols  # Periodic in east-west direction

                        # Check if neighbor is within bounds in the north-south direction
                        if 0 <= neighbor_row < rows:
                            neighbor_index = neighbor_row * cols + neighbor_col
                            adjacency_list.append((current_index, neighbor_index))


    adj_t = np.array(adjacency_list).T
    return adj_t

<<<<<<< HEAD
class SODA(Dataset):
    '''
    OVERVIEW:
        PyG Dataset class to load in SODA dataset created by authors of https://spj.science.org/doi/10.34133/olar.0012

        This dataset contains graphs for months 0 - m and labels for months 1 - m+1. A 'row' in the dataset corresponds to 
        36 graphs (months n - n+35) and 36 labels (months n+1 - n+36). Each row overlaps the previous by 12 months.

        We save the first 12 months (graphs) from each year to create a graph timeseries. This leaves us with 24 months of 
        labels extending past our latest graph (technically 25, but I just ignore the off-by-one). We do this because 
        labels must exist 24 months further than graphs.

        Graph file names are 0-indexed.

    WINDOW_INDICES AND LABELS
        The most important implementations in this class other than the graph processing is the creation of the self.window_indices
        and self.labels variables. Both will be necessary for proper shuffling and label retrieval further downstream.

        window_indices is a bookkeeping array for eventual shuffling/batching. It is an array of arrays. Each 
        subarray contains 36 graph indices. All valid 36-graph minibatches for the given dataset are represented by 
        these subarrays.

        labels is an array of arrays, where each subarray contains a 24-month label (ONI) sequence corresponding to the 
        window_indices subarray of the same index. 
    '''
    def __init__(self, name='SODA', root=DATA_ROOT, transform=None, adjacency_method='grid'):
=======

class CMIP(Dataset):
    def __init__(self, name='CMIP', root=DATA_ROOT, transform=None):
>>>>>>> bb793dae
        self.name = name
        self.root = root
        self.urls = ['https://www.dropbox.com/scl/fi/cj9ohivhppqe4u2njn0v7/SODA_train.nc?rlkey=ur7i69js5oejrxgdv8m73r2y4&st=vt4lt2na&dl=1', 
                    'https://www.dropbox.com/scl/fi/9exxnozz8195i4rp2ifac/SODA_label.nc?rlkey=su7x1rnq3ndzwc5yhi53jg74q&st=oeacxlo5&dl=1']
        self.length = None
        self.labels = None
        
        model_indices = np.array([np.arange(self.len())])
        window_indices = []
        for sublist in model_indices:
            window_indices.extend([sublist[i:i+NUM_INPUT_MONTHS] for i in range(len(sublist) - NUM_INPUT_MONTHS + 1)])
        self.window_indices = np.array(window_indices)

        self.adjacency_method = adjacency_method
        super().__init__(root, transform)
        
    @property
    def raw_dir(self) -> str:
        return osp.join(self.root, self.name, 'raw')

    @property
    def processed_dir(self) -> str:
        return osp.join(self.root, self.name, f'{self.adjacency_method}_processed')

    @property
    def raw_file_names(self):
        return ['SODA_train.nc', 'SODA_label.nc']

    def download(self) -> None:
        for filename, url in zip(self.raw_file_names, self.urls):
            download_url(url, f'{self.raw_dir}')

    def len(self):
        if self.length is None:
            years = len(xr.open_dataset(f'{self.raw_dir}/SODA_train.nc', engine="netcdf4").year.values)
            self.length = 12 * years
        return self.length

    def get_labels(self):
        if self.labels is None:
            labels_unprocessed = xr.open_dataset(f'{self.raw_dir}/SODA_label.nc', engine="netcdf4")['nino'].to_numpy() # 100 x 36
            labels_unprocessed = labels_unprocessed[:, -12:].flatten() # (100 x 12)-element array. First point corresponds to 26th month, want 37th 
            labels_unprocessed = labels_unprocessed[11:-1] # off-by-one on the dataset. Thanks...
            self.labels = np.array([labels_unprocessed[i:i+NUM_OUTPUT_MONTHS] for i in range(len(labels_unprocessed) - NUM_OUTPUT_MONTHS + 1)])
        return self.labels 
    
    @property
    def processed_file_names(self):
        return [f'{i}.pt' for i in range(self.len())]

    # Helper function: given a year and month, save the graph as f'm{idx}.pt'
    def save_graph(self, x_unprocessed, adj_t, year, month, idx): 
        temp = [x_unprocessed[var].isel(year=year, month=month).to_numpy() for var in VAR_NAMES] # list of 24 (lat) x 72 (lon) arrays
        lats = x_unprocessed['lat'].to_numpy() # 24
        lats_features = np.repeat(np.sin(np.radians(lats))[:, np.newaxis], 72, axis=1)
        temp.append(lats_features)
        lons = x_unprocessed['lon'].to_numpy() # 72
        lons_features = np.repeat(np.sin(np.radians(lons))[:, np.newaxis], 24, axis=1).T
        temp.append(lons_features)

        temp = np.stack(temp, axis=0) # 4 x 24 (lat) x 72 (lon)
        x = temp.transpose(1, 2, 0).reshape(-1, 4) # (24 x 72) x 4.

        # Removing NaNs (terrestial nodes)
        valid_nodes = ~np.isnan(x).any(axis=1) # (24x72) bool array
        filtered_x = x[valid_nodes]

        valid_indices = np.where(valid_nodes)[0] # array w/ indices of valid nodes 
        index_mapping = -np.ones(x.shape[0], dtype=int)  
        index_mapping[valid_indices] = np.arange(len(valid_indices))  # (24x72) array, -1 if node contains NaN, new numbering for valid nodes

        filtered_edges = (index_mapping[adj_t[0]] != -1) & (index_mapping[adj_t[1]] != -1)
        filtered_adj_t = index_mapping[adj_t[:, filtered_edges]]

        # Creating graph from x:
        g = Data(x=torch.from_numpy(filtered_x), edge_index=torch.from_numpy(filtered_adj_t))
        torch.save(g, f'{self.processed_dir}/{idx}.pt')

    def process(self):
        x_unprocessed = xr.open_dataset(f'{self.raw_dir}/SODA_train.nc', engine="netcdf4")
        adj_t = construct_adjacency_list(method=self.adjacency_method)
        
        for i in range(self.len()):
            year = i // 12
            month = i % 12
            self.save_graph(x_unprocessed=x_unprocessed, adj_t=adj_t, year=year, month=month, idx=i)
    
    def get(self, idx):
        g = torch.load(osp.join(self.processed_dir, f'{idx}.pt'))
        return g


class CMIP(Dataset):
    '''
    OVERVIEW:
        PyG Dataset class to load in CMIP dataset created by authors of https://spj.science.org/doi/10.34133/olar.0012

        This dataset contains data for 15 CMIP6 models and 17 CMIP5 models. For each model, the dataset contains
        graphs for months 0 - m and labels for months 1 - m+1. A 'row' in the dataset corresponds to 
        36 graphs (months n - n+35) and 36 labels (months n+1 - n+36). Each row overlaps the previous by 12 months.
        CMIP6 models run for 151 years, and CMIP5 models run for 140 years.

        We save the first 12 months (graphs) from each year to create a graph timeseries for each model, containing
        year x 12 graphs (where year = 151 or 140). However, for each model, the last two years' graphs won't be saved 
        because no labels exist for them (labels must exist 24 months further than graphs).

        Graph file names are 0-indexed. Graphs will be indexed consecutively (ie. if the last graph of model 0 is index x,
        the first graph of model 1 is index x+1).

    WINDOW_INDICES AND LABELS
        The most important implementations in this class other than the graph processing is the creation of the self.window_indices
        and self.labels variables. Both will be necessary for proper shuffling and label retrieval further downstream.

        window_indices is a bookkeeping array for eventual shuffling/batching. It is an array of arrays. Each 
        subarray contains 36 graph indices. All valid 36-graph minibatches for the given dataset are represented by 
        these subarrays. Because this CMIP dataset contains 32 models, the subarrays are set up such that no subarray
        contains indices of graphs from 2 models.

        labels is another array of arrays, where each subarray contains a 24-month label (ONI) sequence corresponding to the 
        window_indices subarray of the same index. 
    '''

    def __init__(self, name='CMIP', root=DATA_ROOT, transform=None, adjacency_method='grid'):
        self.name = name
        self.root = root
        self.urls = ['https://www.dropbox.com/scl/fi/ydthqdfbhibc9hbbelpzj/CMIP_train.nc?rlkey=92kphas2yj5zmnfnb4kffzwtf&st=hg9n0vwd&dl=1', 
                    'https://www.dropbox.com/scl/fi/gf5riugm3atj47rf3sbvi/CMIP_label.nc?rlkey=u4mtaeel1lpr8vho481l5de7p&st=hluf1xgo&dl=1']   
        self.length = None
        self.labels = None
        self.adjacency_method = adjacency_method

        # Constructing window_indices, a bookkeeping array for eventual shuffling/batching. 
        # Creates a np.array of np.arrays of 36 graph indices - ensures inter-model shuffling doesn't occur.

        # CMIP6: 15 models, 151 years each --> 151 x 12 graphs
        cmip6 = [np.array(list(range(i, i + 151 * 12))) for i in range(0, 15 * 151 * 12, 151 * 12)] 
        cmip5_start = cmip6[-1][-1] + 1
        # CMIP5: 17 models, 140 years each --> 140 x 12 graphs
        cmip5 = [np.array(list(range(j, j + 140 * 12))) for j in range(cmip5_start, cmip5_start + 17 * 140 * 12, 140 * 12)]
        combined = cmip6 + cmip5

        window_indices = []
        for sublist in combined:
            window_indices.extend(np.array([sublist[i:i+NUM_INPUT_MONTHS] for i in range(len(sublist) - NUM_INPUT_MONTHS + 1)]))
        self.window_indices = np.array(window_indices) 
        super().__init__(root, transform)
        
    @property
    def raw_dir(self) -> str:
        return osp.join(self.root, self.name, 'raw')
    
    @property
    def processed_dir(self) -> str:
        return osp.join(self.root, self.name, f'{self.adjacency_method}_processed')

    @property
    def raw_file_names(self):
        return ['CMIP_train.nc', 'CMIP_label.nc']

    def download(self) -> None:
        for filename, url in zip(self.raw_file_names, self.urls):
            download_url(url, f'{self.raw_dir}')

    def len(self):
        if self.length is None:
            years = len(xr.open_dataset(f'{self.raw_dir}/CMIP_train.nc', engine="netcdf4").year.values)
            self.length = 12 * years
        return self.length
    
    def get_labels(self):
        if self.labels is None:
            labels_unprocessed = xr.open_dataset(f'{self.raw_dir}/CMIP_label.nc', engine="netcdf4")['nino'].to_numpy() # 4464 x 36

            cmip6 = labels_unprocessed[:2265]
            cmip5 = labels_unprocessed[2265:]

            cmip6 = np.reshape(cmip6, (15, 151, 36))
            cmip5 = np.reshape(cmip5, (17, 140, 36))

            final = []

            for model in cmip6: # each 151 x 36 array
                model = model[:, -12:].flatten() # (151 x 12)-element array. First point corresponds to 26th month, want 37th 
                model = model[11:-1] # a very long array...
                model_inputs = np.array([model[i:i+NUM_OUTPUT_MONTHS] for i in range(len(model) - NUM_OUTPUT_MONTHS + 1)])
                final.append(model_inputs) # x * 24

            for model in cmip5:
                model = model[:, -12:].flatten() # (140 x 12)-element array. First point corresponds to 26th month, want 37th 
                model = model[11:-1] 
                model_inputs = np.array([model[i:i+NUM_OUTPUT_MONTHS] for i in range(len(model) - NUM_OUTPUT_MONTHS + 1)])
                final.append(model_inputs) # x * 24

            self.labels = np.concatenate(final)
        return self.labels

    @property
    def processed_file_names(self):
        return [f'{i}.pt' for i in range(self.len())]
        
    def process(self):
        x_unprocessed = xr.open_dataset(f'{self.raw_dir}/CMIP_train.nc', engine="netcdf4")
        adj_t = construct_adjacency_list(method=self.adjacency_method)
        
        for i in tqdm(range(self.len())):
            year = i // 12
            month = i % 12
            temp = [x_unprocessed[var].isel(year=year, month=month).to_numpy() for var in VAR_NAMES] # list of 24 (lat) x 72 (lon) arrays
            lats = x_unprocessed['lat'].to_numpy() # 24
            lats_features = np.repeat(np.sin(np.radians(lats))[:, np.newaxis], 72, axis=1)
            temp.append(lats_features)
            lons = x_unprocessed['lon'].to_numpy() # 72
            lons_features = np.repeat(np.sin(np.radians(lons))[:, np.newaxis], 24, axis=1).T
            temp.append(lons_features)

            temp = np.stack(temp, axis=0) # 4 x 24 (lat) x 72 (lon)
            x = temp.transpose(1, 2, 0).reshape(-1, 4) # (24 x 72) x 2. Caution: stacks 72's on top of each other, not 24's!

            # Removing NaNs (terrestial nodes)
            valid_nodes = ~np.isnan(x).any(axis=1) # (24x72) bool array
            filtered_x = x[valid_nodes]

            valid_indices = np.where(valid_nodes)[0] # array w/ indices of valid nodes 
            index_mapping = -np.ones(x.shape[0], dtype=int)  
            index_mapping[valid_indices] = np.arange(len(valid_indices))  # (24x72) array, -1 if node contains NaN, new numbering for valid nodes
            # original index goes in, new index or -1 comes out

            filtered_edges = (index_mapping[adj_t[0]] != -1) & (index_mapping[adj_t[1]] != -1)
            filtered_adj_t = index_mapping[adj_t[:, filtered_edges]]

            # Creating graph from x:
            g = Data(x = torch.tensor(filtered_x, dtype=torch.float32), edge_index=torch.tensor(filtered_adj_t, dtype=torch.int64))
            torch.save(g, f'{self.processed_dir}/{i}.pt')
    
    def get(self, idx):
        g = torch.load(osp.join(self.processed_dir, f'{idx}.pt'))
        return g

class GODAS(Dataset):
    '''
    OVERVIEW:
        PyG Dataset class to load in GODAS dataset, regridded by Yuchen.

        This dataset contains graphs for months 0 - m and labels for months 0 - m. 

        Graph file names are 0-indexed.

        Because we never train on GODAS, we don't need window_indices or labels class
        variables. The dataset is small enough that we can directly load labels in predict_plot.ipynb 
    '''
    def __init__(self, name='GODAS', root=DATA_ROOT, transform=None, adjacency_method='grid'):
        self.name = name
        self.root = root
        self.urls = ['https://www.dropbox.com/scl/fi/nh7jlpt377sesz5urd4tr/GODAS_regridded.nc?rlkey=crfxbb5i9qjol39syqrmvcz6l&st=jwhnaich&dl=1']
        self.length = None
        self.adjacency_method = adjacency_method
        super().__init__(root, transform)
        
    @property
    def raw_dir(self) -> str:
        return osp.join(self.root, self.name, 'raw')

    @property
    def processed_dir(self) -> str:
        return osp.join(self.root, self.name, f'{self.adjacency_method}_processed')

    @property
    def raw_file_names(self):
        return ['GODAS_regridded.nc']

    def download(self) -> None:
        for filename, url in zip(self.raw_file_names, self.urls):
            download_url(url, f'{self.raw_dir}')

    def len(self):
        if self.length is None:
            num_graphs = len(xr.open_dataset(f'{self.raw_dir}/GODAS_regridded.nc', engine="netcdf4").time.values)
            self.length = num_graphs - 25 # 25 instead of 24 b/c last label is missing
        return self.length
    
    @property
    def processed_file_names(self):
        return [f'{i}.pt' for i in range(self.len())]

    # Helper function: given a year and month, save the graph as f'm{idx}.pt'
    def save_graph(self, x_unprocessed, adj_t, idx): 
        temp = [x_unprocessed[var].to_numpy()[idx] for var in VAR_NAMES] # 2 (var) x 24 (lat) x 72 (lon)
        x = np.transpose(temp, (1, 2, 0)).reshape(-1, 2) # (24 x 72) x 2. Caution: stacks 72's on top of each other, not 24's!

        lats = x_unprocessed['lat'].to_numpy() # 24
        lats_features = np.repeat(np.sin(np.radians(lats))[:, np.newaxis], 72, axis=1)
        temp.append(lats_features)
        lons = x_unprocessed['lon'].to_numpy() # 72
        lons_features = np.repeat(np.sin(np.radians(lons))[:, np.newaxis], 24, axis=1).T
        temp.append(lons_features)
        temp = np.stack(temp, axis=0) # 4 x 24 (lat) x 72 (lon)
        x = temp.transpose(1, 2, 0).reshape(-1, 4) # (24 x 72) x 2. Caution: stacks 72's on top of each other, not 24's!

        # Removing NaNs (terrestial nodes)
        valid_nodes = ~np.isnan(x).any(axis=1) # (24x72) bool array
        filtered_x = x[valid_nodes]

        valid_indices = np.where(valid_nodes)[0] # array w/ indices of valid nodes 
        index_mapping = -np.ones(x.shape[0], dtype=int)  
        index_mapping[valid_indices] = np.arange(len(valid_indices))  # (24x72) array, -1 if node contains NaN, new numbering for valid nodes

        filtered_edges = (index_mapping[adj_t[0]] != -1) & (index_mapping[adj_t[1]] != -1)
        filtered_adj_t = index_mapping[adj_t[:, filtered_edges]]

        # Creating graph from x:
        g = Data(x=torch.from_numpy(filtered_x), edge_index=torch.from_numpy(filtered_adj_t))
        torch.save(g, f'{self.processed_dir}/{idx}.pt')

    def process(self):
        x_unprocessed = xr.open_dataset(f'{self.raw_dir}/GODAS_regridded.nc', engine="netcdf4")
        adj_t = construct_adjacency_list(method=self.adjacency_method)
        
        for i in range(self.len()):
            self.save_graph(x_unprocessed=x_unprocessed, adj_t=adj_t, idx=i)
    
    def get(self, idx):
        g = torch.load(osp.join(self.processed_dir, f'{idx}.pt'))
        return g
    
class SGS(Sampler): # shuffle-by-group sampling
    def __init__(self, data_source, group_size, shuffle=True):
        self.data_source = data_source
        self.group_size = group_size
        self.shuffle = shuffle
        self.shuffle_indices = None # np.random.permutation array to shuffle windows and labels
        self.window_indices = self.data_source.window_indices
        self.num_batches = len(self.window_indices.flatten()) // self.group_size # throwing away remainder

    def __iter__(self): # called once per epoch
        indices = self.window_indices
        if self.shuffle:
            shuffler = np.random.permutation(len(indices))
            indices = indices[shuffler]
            self.shuffle_indices = shuffler
        indices = indices.flatten()[:self.group_size * self.num_batches]
        return iter(indices)

    def __len__(self): # number of 'logical samples' (eg. graphs)!
        return len(self.data_source)

'''
Quick wrapper class that properly counts the number of batches in an epoch. DataLoaders typically assume batches
are non-overlapping - this class adjusts for that, because our batches do overlap, which would cause miscounting.
'''
class CustomDataLoader(DataLoader):
    def __init__(self, custom_len: int= None, **kwargs):
        self.custom_len = custom_len
        super().__init__(**kwargs)
    
    def __len__(self):
        if self.custom_len is not None:
            return self.custom_len
        return super().__len__()

class MasterDataModule(pl.LightningDataModule):
    def __init__(self, batch_size):
        super().__init__()
        self.batch_size = batch_size
        self.dataset = None
        self.sampler = None

    def setup(self, stage=None):
        if stage == "fit":
            self.dataset = CMIP() 
            self.sampler = SGS(self.dataset, group_size=self.batch_size, shuffle=True)
        elif stage == "test":
            self.dataset = SODA()
            self.sampler = SGS(self.dataset, group_size=self.batch_size, shuffle=False)
            
    def train_dataloader(self):
        return CustomDataLoader(custom_len=self.sampler.num_batches, dataset=self.dataset, sampler=self.sampler, batch_size=self.batch_size, num_workers=NUM_WORKERS)

    def test_dataloader(self):
        return CustomDataLoader(custom_len=self.sampler.num_batches, dataset=self.dataset, sampler=self.sampler, batch_size=self.batch_size, num_workers=NUM_WORKERS)<|MERGE_RESOLUTION|>--- conflicted
+++ resolved
@@ -90,7 +90,6 @@
     adj_t = np.array(adjacency_list).T
     return adj_t
 
-<<<<<<< HEAD
 class SODA(Dataset):
     '''
     OVERVIEW:
@@ -117,11 +116,6 @@
         window_indices subarray of the same index. 
     '''
     def __init__(self, name='SODA', root=DATA_ROOT, transform=None, adjacency_method='grid'):
-=======
-
-class CMIP(Dataset):
-    def __init__(self, name='CMIP', root=DATA_ROOT, transform=None):
->>>>>>> bb793dae
         self.name = name
         self.root = root
         self.urls = ['https://www.dropbox.com/scl/fi/cj9ohivhppqe4u2njn0v7/SODA_train.nc?rlkey=ur7i69js5oejrxgdv8m73r2y4&st=vt4lt2na&dl=1', 
